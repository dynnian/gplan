package version

import (
	"fmt"
	"runtime"
)

<<<<<<< HEAD
type Info struct {
	Version   string
	BuildDate string
	GitCommit string
}
=======
var (
	Version = "dev"
>>>>>>> 1c1951ee

func Get() Info {
	return Info{
		Version:   "dev",
		BuildDate: "unknown",
		GitCommit: "unknown",
	}
}

func FullVersion() string {
	info := Get()
	return fmt.Sprintf(
		"Clido version %s\nBuild date: %s\nGit commit: %s\nGo version: %s\nOS/Arch: %s/%s",
		info.Version,
		info.BuildDate,
		info.GitCommit,
		runtime.Version(),
		runtime.GOOS,
		runtime.GOARCH,
	)
}<|MERGE_RESOLUTION|>--- conflicted
+++ resolved
@@ -5,16 +5,11 @@
 	"runtime"
 )
 
-<<<<<<< HEAD
 type Info struct {
 	Version   string
 	BuildDate string
 	GitCommit string
 }
-=======
-var (
-	Version = "dev"
->>>>>>> 1c1951ee
 
 func Get() Info {
 	return Info{
